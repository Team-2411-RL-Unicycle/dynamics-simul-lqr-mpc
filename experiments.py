--- conflicted
+++ resolved
@@ -272,13 +272,9 @@
 
     # Save in high resolution
     dir = os.path.dirname(__file__)
-<<<<<<< HEAD
-    save_path = os.path.join(dir, "../figures/controller_comparison_full_robot.png")
-=======
     imgs_dir = os.path.join(dir, "./figures")
     os.makedirs(imgs_dir, exist_ok=True)  # Ensure the directory exists
     save_path = os.path.join(imgs_dir, "./controller_comparison_full_robot.png")
->>>>>>> 19a72bd3
     print(f"Saving figure to {save_path}.")
     plt.savefig(save_path, dpi=300)
 
